# Copyright 2020 The TensorFlow Authors. All Rights Reserved.
#
# Licensed under the Apache License, Version 2.0 (the "License");
# you may not use this file except in compliance with the License.
# You may obtain a copy of the License at
#
#     http://www.apache.org/licenses/LICENSE-2.0
#
# Unless required by applicable law or agreed to in writing, software
# distributed under the License is distributed on an "AS IS" BASIS,
# WITHOUT WARRANTIES OR CONDITIONS OF ANY KIND, either express or implied.
# See the License for the specific language governing permissions and
# limitations under the License.
# ==============================================================================
"""Keras image dataset loading utilities."""

import numpy as np
import tensorflow.compat.v2 as tf

from keras.utils import dataset_utils
from keras.utils import image_utils

# isort: off
from tensorflow.python.util.tf_export import keras_export


ALLOWLIST_FORMATS = (".bmp", ".gif", ".jpeg", ".jpg", ".png")


@keras_export(
    "keras.utils.image_dataset_from_directory",
    "keras.preprocessing.image_dataset_from_directory",
    v1=[],
)
def image_dataset_from_directory(
    directory,
    labels="inferred",
    label_mode="int",
    class_names=None,
    color_mode="rgb",
    batch_size=32,
    image_size=(256, 256),
    shuffle=True,
    seed=None,
    validation_split=None,
    subset=None,
    interpolation="bilinear",
    follow_links=False,
    crop_to_aspect_ratio=False,
    **kwargs,
):
    """Generates a `tf.data.Dataset` from image files in a directory.

    If your directory structure is:

    ```
    main_directory/
    ...class_a/
    ......a_image_1.jpg
    ......a_image_2.jpg
    ...class_b/
    ......b_image_1.jpg
    ......b_image_2.jpg
    ```

    Then calling `image_dataset_from_directory(main_directory,
    labels='inferred')` will return a `tf.data.Dataset` that yields batches of
    images from the subdirectories `class_a` and `class_b`, together with labels
    0 and 1 (0 corresponding to `class_a` and 1 corresponding to `class_b`).

    Supported image formats: `.jpeg`, `.jpg`, `.png`, `.bmp`, `.gif`.
    Animated gifs are truncated to the first frame.

    Args:
        directory: Directory where the data is located.
            If `labels` is `"inferred"`, it should contain
            subdirectories, each containing images for a class.
            Otherwise, the directory structure is ignored.
        labels: Either `"inferred"`
            (labels are generated from the directory structure),
            `None` (no labels),
            or a list/tuple of integer labels of the same size as the number of
            image files found in the directory. Labels should be sorted
            according to the alphanumeric order of the image file paths
            (obtained via `os.walk(directory)` in Python).
        label_mode: String describing the encoding of `labels`. Options are:
            - `"int"`: means that the labels are encoded as integers
                (e.g. for `sparse_categorical_crossentropy` loss).
            - `"categorical"` means that the labels are
                encoded as a categorical vector
                (e.g. for `categorical_crossentropy` loss).
            - `"binary"` means that the labels (there can be only 2)
                are encoded as `float32` scalars with values 0 or 1
                (e.g. for `binary_crossentropy`).
            - `None` (no labels).
        class_names: Only valid if `labels` is `"inferred"`.
            This is the explicit list of class names
            (must match names of subdirectories). Used to control the order
            of the classes (otherwise alphanumerical order is used).
        color_mode: One of `"grayscale"`, `"rgb"`, `"rgba"`.
            Defaults to `"rgb"`. Whether the images will be converted to
            have 1, 3, or 4 channels.
        batch_size: Size of the batches of data. Defaults to 32.
            If `None`, the data will not be batched
            (the dataset will yield individual samples).
<<<<<<< HEAD
      image_size: Size to resize images to after they are read from disk,
          specified as `(height, width)`. Defaults to `(256, 256)`.
          Since the pipeline processes batches of images that must all have
          the same size, this must be provided.
      shuffle: Whether to shuffle the data. Default: True.
          If set to False, sorts the data in alphanumeric order.
      seed: Optional random seed for shuffling and transformations.
      validation_split: Optional float between 0 and 1,
          fraction of data to reserve for validation.
      subset: Subset of the data to return.
          One of "training", "validation" or "both".
          Only used if `validation_split` is set.
          When `subset="both"`, the utility returns a tuple of two datasets
          (the training and validation datasets respectively).
      interpolation: String, the interpolation method used when resizing images.
            Supports `bilinear`, `nearest`, `bicubic`, `area`, `lanczos3`,
            `lanczos5`, `gaussian`, `mitchellcubic`. Defaults to `bilinear`.
      follow_links: Whether to visit subdirectories pointed to by symlinks.
          Defaults to `False`.
      crop_to_aspect_ratio: If True, resize the images without aspect
=======
        image_size: Size to resize images to after they are read from disk,
            specified as `(height, width)`. Defaults to `(256, 256)`.
            Since the pipeline processes batches of images that must all have
            the same size, this must be provided.
        shuffle: Whether to shuffle the data. Defaults to `True`.
            If set to `False`, sorts the data in alphanumeric order.
        seed: Optional random seed for shuffling and transformations.
        validation_split: Optional float between 0 and 1,
            fraction of data to reserve for validation.
        subset: Subset of the data to return.
            One of `"training"`, `"validation"`, or `"both"`.
            Only used if `validation_split` is set.
            When `subset="both"`, the utility returns a tuple of two datasets
            (the training and validation datasets respectively).
        interpolation: String, the interpolation method used when
            resizing images. Defaults to `"bilinear"`.
            Supports `"bilinear"`, `"nearest"`, `"bicubic"`, `"area"`,
            `"lanczos3"`, `"lanczos5"`, `"gaussian"`, `"mitchellcubic"`.
        follow_links: Whether to visit subdirectories pointed to by symlinks.
            Defaults to `False`.
        crop_to_aspect_ratio: If `True`, resize the images without aspect
>>>>>>> 70a217de
            ratio distortion. When the original aspect ratio differs from the
            target aspect ratio, the output image will be cropped so as to
            return the largest possible window in the image
            (of size `image_size`) that matches the target aspect ratio. By
            default (`crop_to_aspect_ratio=False`), aspect ratio may not be
            preserved.
        **kwargs: Legacy keyword arguments.

    Returns:

    A `tf.data.Dataset` object.

    - If `label_mode` is `None`, it yields `float32` tensors of shape
        `(batch_size, image_size[0], image_size[1], num_channels)`,
        encoding images (see below for rules regarding `num_channels`).
    - Otherwise, it yields a tuple `(images, labels)`, where `images` has
        shape `(batch_size, image_size[0], image_size[1], num_channels)`,
        and `labels` follows the format described below.

    Rules regarding labels format:

    - if `label_mode` is `"int"`, the labels are an `int32` tensor of shape
        `(batch_size,)`.
    - if `label_mode` is `"binary"`, the labels are a `float32` tensor of
        1s and 0s of shape `(batch_size, 1)`.
    - if `label_mode` is `"categorical"`, the labels are a `float32` tensor
        of shape `(batch_size, num_classes)`, representing a one-hot
        encoding of the class index.

    Rules regarding number of channels in the yielded images:

    - if `color_mode` is `"grayscale"`,
        there's 1 channel in the image tensors.
    - if `color_mode` is `"rgb"`,
        there are 3 channels in the image tensors.
    - if `color_mode` is `"rgba"`,
        there are 4 channels in the image tensors.
    """
    if "smart_resize" in kwargs:
        crop_to_aspect_ratio = kwargs.pop("smart_resize")
    if kwargs:
        raise TypeError(f"Unknown keywords argument(s): {tuple(kwargs.keys())}")
    if labels not in ("inferred", None):
        if not isinstance(labels, (list, tuple)):
            raise ValueError(
                "`labels` argument should be a list/tuple of integer labels, "
                "of the same size as the number of image files in the target "
                "directory. If you wish to infer the labels from the "
                "subdirectory "
                'names in the target directory, pass `labels="inferred"`. '
                "If you wish to get a dataset that only contains images "
                f"(no labels), pass `labels=None`. Received: labels={labels}"
            )
        if class_names:
            raise ValueError(
                "You can only pass `class_names` if "
                f'`labels="inferred"`. Received: labels={labels}, and '
                f"class_names={class_names}"
            )
    if label_mode not in {"int", "categorical", "binary", None}:
        raise ValueError(
            '`label_mode` argument must be one of "int", '
            '"categorical", "binary", '
            f"or None. Received: label_mode={label_mode}"
        )
    if labels is None or label_mode is None:
        labels = None
        label_mode = None
    if color_mode == "rgb":
        num_channels = 3
    elif color_mode == "rgba":
        num_channels = 4
    elif color_mode == "grayscale":
        num_channels = 1
    else:
        raise ValueError(
            '`color_mode` must be one of {"rgb", "rgba", "grayscale"}. '
            f"Received: color_mode={color_mode}"
        )
    interpolation = image_utils.get_interpolation(interpolation)
    dataset_utils.check_validation_split_arg(
        validation_split, subset, shuffle, seed
    )

    if seed is None:
        seed = np.random.randint(1e6)
    image_paths, labels, class_names = dataset_utils.index_directory(
        directory,
        labels,
        formats=ALLOWLIST_FORMATS,
        class_names=class_names,
        shuffle=shuffle,
        seed=seed,
        follow_links=follow_links,
    )

    if label_mode == "binary" and len(class_names) != 2:
        raise ValueError(
            'When passing `label_mode="binary"`, there must be exactly 2 '
            f"class_names. Received: class_names={class_names}"
        )

    if subset == "both":
        (
            image_paths_train,
            labels_train,
        ) = dataset_utils.get_training_or_validation_split(
            image_paths, labels, validation_split, "training"
        )
        (
            image_paths_val,
            labels_val,
        ) = dataset_utils.get_training_or_validation_split(
            image_paths, labels, validation_split, "validation"
        )
        if not image_paths_train:
            raise ValueError(
                f"No training images found in directory {directory}. "
                f"Allowed formats: {ALLOWLIST_FORMATS}"
            )
        if not image_paths_val:
            raise ValueError(
                f"No validation images found in directory {directory}. "
                f"Allowed formats: {ALLOWLIST_FORMATS}"
            )
        train_dataset = paths_and_labels_to_dataset(
            image_paths=image_paths_train,
            image_size=image_size,
            num_channels=num_channels,
            labels=labels_train,
            label_mode=label_mode,
            num_classes=len(class_names),
            interpolation=interpolation,
            crop_to_aspect_ratio=crop_to_aspect_ratio,
        )
        val_dataset = paths_and_labels_to_dataset(
            image_paths=image_paths_val,
            image_size=image_size,
            num_channels=num_channels,
            labels=labels_val,
            label_mode=label_mode,
            num_classes=len(class_names),
            interpolation=interpolation,
            crop_to_aspect_ratio=crop_to_aspect_ratio,
        )
        train_dataset = train_dataset.prefetch(tf.data.AUTOTUNE)
        val_dataset = val_dataset.prefetch(tf.data.AUTOTUNE)

        if batch_size is not None:
            if shuffle:
                # Shuffle locally at each iteration
                train_dataset = train_dataset.shuffle(
                    buffer_size=batch_size * 8, seed=seed
                )
            train_dataset = train_dataset.batch(batch_size)
            val_dataset = val_dataset.batch(batch_size)
        else:
            if shuffle:
                train_dataset = train_dataset.shuffle(
                    buffer_size=1024, seed=seed
                )

        # Users may need to reference `class_names`.
        train_dataset.class_names = class_names
        val_dataset.class_names = class_names

        # Include file paths for images as attribute.
        train_dataset.file_paths = image_paths_train
        val_dataset.file_paths = image_paths_val
        dataset = [train_dataset, val_dataset]
    else:
        image_paths, labels = dataset_utils.get_training_or_validation_split(
            image_paths, labels, validation_split, subset
        )
        if not image_paths:
            raise ValueError(
                f"No images found in directory {directory}. "
                f"Allowed formats: {ALLOWLIST_FORMATS}"
            )

        dataset = paths_and_labels_to_dataset(
            image_paths=image_paths,
            image_size=image_size,
            num_channels=num_channels,
            labels=labels,
            label_mode=label_mode,
            num_classes=len(class_names),
            interpolation=interpolation,
            crop_to_aspect_ratio=crop_to_aspect_ratio,
        )
        dataset = dataset.prefetch(tf.data.AUTOTUNE)
        if batch_size is not None:
            if shuffle:
                # Shuffle locally at each iteration
                dataset = dataset.shuffle(buffer_size=batch_size * 8, seed=seed)
            dataset = dataset.batch(batch_size)
        else:
            if shuffle:
                dataset = dataset.shuffle(buffer_size=1024, seed=seed)

        # Users may need to reference `class_names`.
        dataset.class_names = class_names

        # Include file paths for images as attribute.
        dataset.file_paths = image_paths
    return dataset


def paths_and_labels_to_dataset(
    image_paths,
    image_size,
    num_channels,
    labels,
    label_mode,
    num_classes,
    interpolation,
    crop_to_aspect_ratio=False,
):
    """Constructs a dataset of images and labels."""
    # TODO(fchollet): consider making num_parallel_calls settable
    path_ds = tf.data.Dataset.from_tensor_slices(image_paths)
    args = (image_size, num_channels, interpolation, crop_to_aspect_ratio)
    img_ds = path_ds.map(
        lambda x: load_image(x, *args), num_parallel_calls=tf.data.AUTOTUNE
    )
    if label_mode:
        label_ds = dataset_utils.labels_to_dataset(
            labels, label_mode, num_classes
        )
        img_ds = tf.data.Dataset.zip((img_ds, label_ds))
    return img_ds


def load_image(
    path, image_size, num_channels, interpolation, crop_to_aspect_ratio=False
):
    """Load an image from a path and resize it."""
    img = tf.io.read_file(path)
    img = tf.image.decode_image(
        img, channels=num_channels, expand_animations=False
    )
    if crop_to_aspect_ratio:
        img = image_utils.smart_resize(
            img, image_size, interpolation=interpolation
        )
    else:
        img = tf.image.resize(img, image_size, method=interpolation)
    img.set_shape((image_size[0], image_size[1], num_channels))
    return img<|MERGE_RESOLUTION|>--- conflicted
+++ resolved
@@ -100,35 +100,13 @@
         color_mode: One of `"grayscale"`, `"rgb"`, `"rgba"`.
             Defaults to `"rgb"`. Whether the images will be converted to
             have 1, 3, or 4 channels.
-        batch_size: Size of the batches of data. Defaults to 32.
+        batch_size: Size of the batches of data.
             If `None`, the data will not be batched
-            (the dataset will yield individual samples).
-<<<<<<< HEAD
-      image_size: Size to resize images to after they are read from disk,
-          specified as `(height, width)`. Defaults to `(256, 256)`.
-          Since the pipeline processes batches of images that must all have
-          the same size, this must be provided.
-      shuffle: Whether to shuffle the data. Default: True.
-          If set to False, sorts the data in alphanumeric order.
-      seed: Optional random seed for shuffling and transformations.
-      validation_split: Optional float between 0 and 1,
-          fraction of data to reserve for validation.
-      subset: Subset of the data to return.
-          One of "training", "validation" or "both".
-          Only used if `validation_split` is set.
-          When `subset="both"`, the utility returns a tuple of two datasets
-          (the training and validation datasets respectively).
-      interpolation: String, the interpolation method used when resizing images.
-            Supports `bilinear`, `nearest`, `bicubic`, `area`, `lanczos3`,
-            `lanczos5`, `gaussian`, `mitchellcubic`. Defaults to `bilinear`.
-      follow_links: Whether to visit subdirectories pointed to by symlinks.
-          Defaults to `False`.
-      crop_to_aspect_ratio: If True, resize the images without aspect
-=======
+            (the dataset will yield individual samples). Defaults to 32.
         image_size: Size to resize images to after they are read from disk,
-            specified as `(height, width)`. Defaults to `(256, 256)`.
+            specified as `(height, width)`.
             Since the pipeline processes batches of images that must all have
-            the same size, this must be provided.
+            the same size, this must be provided. Defaults to `(256, 256)`.
         shuffle: Whether to shuffle the data. Defaults to `True`.
             If set to `False`, sorts the data in alphanumeric order.
         seed: Optional random seed for shuffling and transformations.
@@ -146,7 +124,6 @@
         follow_links: Whether to visit subdirectories pointed to by symlinks.
             Defaults to `False`.
         crop_to_aspect_ratio: If `True`, resize the images without aspect
->>>>>>> 70a217de
             ratio distortion. When the original aspect ratio differs from the
             target aspect ratio, the output image will be cropped so as to
             return the largest possible window in the image
